--- conflicted
+++ resolved
@@ -53,21 +53,10 @@
           expect(lastFrame()).toContain('[P] Copy Path (Absolute)');
           expect(lastFrame()).toContain('[R] Copy Path (Relative)');
           expect(lastFrame()).toContain('[D] Copy Current Directory');
+          expect(lastFrame()).toContain('[E] Edit File');
           expect(lastFrame()).toContain('[O] Open File');
         },
       );
-<<<<<<< HEAD
-=======
-
-      expect(lastFrame()).toContain('📋 Actions');
-      expect(lastFrame()).toContain('/test/CLAUDE.md');
-      expect(lastFrame()).toContain('[C] Copy Content');
-      expect(lastFrame()).toContain('[P] Copy Path (Absolute)');
-      expect(lastFrame()).toContain('[R] Copy Path (Relative)');
-      expect(lastFrame()).toContain('[D] Copy Current Directory');
-      expect(lastFrame()).toContain('[E] Edit File');
-      expect(lastFrame()).toContain('[O] Open File');
->>>>>>> 187dd101
     });
 
     test('initial selection state display', async () => {
@@ -169,25 +158,15 @@
             <MenuActions file={file} onClose={onClose} />,
           );
 
-          // Verify 5 actions are present
+          // Verify 6 actions are present
           expect(lastFrame()).toContain('[C] Copy Content');
           expect(lastFrame()).toContain('[P] Copy Path (Absolute)');
           expect(lastFrame()).toContain('[R] Copy Path (Relative)');
           expect(lastFrame()).toContain('[D] Copy Current Directory');
+          expect(lastFrame()).toContain('[E] Edit File');
           expect(lastFrame()).toContain('[O] Open File');
         },
       );
-<<<<<<< HEAD
-=======
-
-      // Verify 6 actions are present
-      expect(lastFrame()).toContain('[C] Copy Content');
-      expect(lastFrame()).toContain('[P] Copy Path (Absolute)');
-      expect(lastFrame()).toContain('[R] Copy Path (Relative)');
-      expect(lastFrame()).toContain('[D] Copy Current Directory');
-      expect(lastFrame()).toContain('[E] Edit File');
-      expect(lastFrame()).toContain('[O] Open File');
->>>>>>> 187dd101
     });
 
     test('menu header information', async () => {
@@ -245,37 +224,17 @@
             output?.indexOf('[R] Copy Path (Relative)') ?? -1;
           const copyDirIndex =
             output?.indexOf('[D] Copy Current Directory') ?? -1;
+          const editFileIndex = output?.indexOf('[E] Edit File') ?? -1;
           const openFileIndex = output?.indexOf('[O] Open File') ?? -1;
 
           expect(copyContentIndex).toBeGreaterThan(-1);
           expect(copyAbsoluteIndex).toBeGreaterThan(copyContentIndex);
           expect(copyRelativeIndex).toBeGreaterThan(copyAbsoluteIndex);
           expect(copyDirIndex).toBeGreaterThan(copyRelativeIndex);
-          expect(openFileIndex).toBeGreaterThan(copyDirIndex);
-        },
-      );
-<<<<<<< HEAD
-=======
-
-      const output = lastFrame();
-
-      // Verify actions are displayed in correct order
-      const copyContentIndex = output?.indexOf('[C] Copy Content') ?? -1;
-      const copyAbsoluteIndex =
-        output?.indexOf('[P] Copy Path (Absolute)') ?? -1;
-      const copyRelativeIndex =
-        output?.indexOf('[R] Copy Path (Relative)') ?? -1;
-      const copyDirIndex = output?.indexOf('[D] Copy Current Directory') ?? -1;
-      const editFileIndex = output?.indexOf('[E] Edit File') ?? -1;
-      const openFileIndex = output?.indexOf('[O] Open File') ?? -1;
-
-      expect(copyContentIndex).toBeGreaterThan(-1);
-      expect(copyAbsoluteIndex).toBeGreaterThan(copyContentIndex);
-      expect(copyRelativeIndex).toBeGreaterThan(copyAbsoluteIndex);
-      expect(copyDirIndex).toBeGreaterThan(copyRelativeIndex);
-      expect(editFileIndex).toBeGreaterThan(copyDirIndex);
-      expect(openFileIndex).toBeGreaterThan(editFileIndex);
->>>>>>> 187dd101
+          expect(editFileIndex).toBeGreaterThan(copyDirIndex);
+          expect(openFileIndex).toBeGreaterThan(editFileIndex);
+        },
+      );
     });
 
     test('long file path display', async () => {
@@ -418,22 +377,10 @@
           expect(output).toContain('Copy Path (Absolute)');
           expect(output).toContain('Copy Path (Relative)');
           expect(output).toContain('Copy Current Directory');
+          expect(output).toContain('Edit File');
           expect(output).toContain('Open File');
         },
       );
-<<<<<<< HEAD
-=======
-
-      const output = lastFrame();
-
-      // Verify each action label
-      expect(output).toContain('Copy Content');
-      expect(output).toContain('Copy Path (Absolute)');
-      expect(output).toContain('Copy Path (Relative)');
-      expect(output).toContain('Copy Current Directory');
-      expect(output).toContain('Edit File');
-      expect(output).toContain('Open File');
->>>>>>> 187dd101
     });
 
     test('keyboard shortcut display', async () => {
@@ -462,22 +409,10 @@
           expect(output).toContain('[P]');
           expect(output).toContain('[R]');
           expect(output).toContain('[D]');
+          expect(output).toContain('[E]');
           expect(output).toContain('[O]');
         },
       );
-<<<<<<< HEAD
-=======
-
-      const output = lastFrame();
-
-      // Verify each action key binding
-      expect(output).toContain('[C]');
-      expect(output).toContain('[P]');
-      expect(output).toContain('[R]');
-      expect(output).toContain('[D]');
-      expect(output).toContain('[E]');
-      expect(output).toContain('[O]');
->>>>>>> 187dd101
     });
 
     test('menu help section', async () => {
