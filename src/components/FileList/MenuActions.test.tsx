import { join } from 'node:path';
import { render } from 'ink-testing-library';
import type { ClaudeFileInfo } from '../../_types.js';
import { createClaudeFilePath } from '../../_types.js';
import { withCachedReadOnlyFixture } from '../../test-fixture-helpers.js';
import { createTestInteraction } from '../../test-interaction-helpers.js';
import { keyboard } from '../../test-keyboard-helpers.js';
import { delay } from '../../test-utils.js';
import { MenuActions } from './MenuActions/index.js';

if (import.meta.vitest) {
  const { describe, test, expect, vi } = import.meta.vitest;

  // Helper function: Create ClaudeFileInfo from file path
  const createFileInfo = (
    basePath: string,
    relativePath: string,
    type: ClaudeFileInfo['type'],
    overrides: Partial<ClaudeFileInfo> = {},
  ): ClaudeFileInfo => ({
    path: createClaudeFilePath(join(basePath, relativePath)),
    type,
    size: 1024,
    lastModified: new Date('2024-01-01'),
    commands: [],
    tags: [],
    ...overrides,
  });

  describe('MenuActions', () => {
    test('basic menu action display', async () => {
      await withCachedReadOnlyFixture(
        {
          'test-project': {
            'CLAUDE.md': '# CLAUDE.md',
          },
        },
        async (fixture) => {
          const file = createFileInfo(
            fixture.path,
            'test-project/CLAUDE.md',
            'claude-md',
          );
          const onClose = vi.fn();

          const { lastFrame } = render(
            <MenuActions file={file} onClose={onClose} />,
          );

          expect(lastFrame()).toContain('📋 Actions');
          expect(lastFrame()).toContain('CLAUDE.md');
          expect(lastFrame()).toContain('[C] Copy Content');
          expect(lastFrame()).toContain('[P] Copy Path (Absolute)');
          expect(lastFrame()).toContain('[R] Copy Path (Relative)');
          expect(lastFrame()).toContain('[D] Copy Current Directory');
          expect(lastFrame()).toContain('[E] Edit File');
          expect(lastFrame()).toContain('[O] Open File');
        },
      );
<<<<<<< HEAD

      expect(lastFrame()).toContain('📋 Actions');
      expect(lastFrame()).toContain('/test/CLAUDE.md');
      expect(lastFrame()).toContain('[C] Copy Content');
      expect(lastFrame()).toContain('[P] Copy Path (Absolute)');
      expect(lastFrame()).toContain('[R] Copy Path (Relative)');
      expect(lastFrame()).toContain('[D] Copy to Current Directory');
      expect(lastFrame()).toContain('[E] Edit File');
      expect(lastFrame()).toContain('[O] Open File');
=======
>>>>>>> f2917509
    });

    test('initial selection state display', async () => {
      await withCachedReadOnlyFixture(
        {
          'test-project': {
            'CLAUDE.md': '# CLAUDE.md',
          },
        },
        async (fixture) => {
          const file = createFileInfo(
            fixture.path,
            'test-project/CLAUDE.md',
            'claude-md',
          );
          const onClose = vi.fn();

          const { lastFrame } = render(
            <MenuActions file={file} onClose={onClose} />,
          );

          // First item is selected
          expect(lastFrame()).toContain('► [C] Copy Content');
        },
      );
    });

    test('keyboard navigation information display', async () => {
      await withCachedReadOnlyFixture(
        {
          'test-project': {
            'CLAUDE.md': '# CLAUDE.md',
          },
        },
        async (fixture) => {
          const file = createFileInfo(
            fixture.path,
            'test-project/CLAUDE.md',
            'claude-md',
          );
          const onClose = vi.fn();

          const { lastFrame } = render(
            <MenuActions file={file} onClose={onClose} />,
          );

          expect(lastFrame()).toContain(
            '↑↓: Navigate | Enter: Execute | [Key]: Direct action | Esc: Close',
          );
        },
      );
    });

    test('display with different file types', async () => {
      await withCachedReadOnlyFixture(
        {
          project: {
            '.claude': {
              commands: {
                'test-command.md': '# /test-command\n\nTest command',
              },
            },
          },
        },
        async (fixture) => {
          const file = createFileInfo(
            fixture.path,
            'project/.claude/commands/test-command.md',
            'slash-command',
          );
          const onClose = vi.fn();

          const { lastFrame } = render(
            <MenuActions file={file} onClose={onClose} />,
          );

          expect(lastFrame()).toContain('📋 Actions');
          expect(lastFrame()).toContain('test-command.md');
        },
      );
    });

    test('all actions exist', async () => {
      await withCachedReadOnlyFixture(
        {
          'test-project': {
            'CLAUDE.local.md': '# Local config',
          },
        },
        async (fixture) => {
          const file = createFileInfo(
            fixture.path,
            'test-project/CLAUDE.local.md',
            'claude-local-md',
          );
          const onClose = vi.fn();

          const { lastFrame } = render(
            <MenuActions file={file} onClose={onClose} />,
          );

          // Verify 6 actions are present
          expect(lastFrame()).toContain('[C] Copy Content');
          expect(lastFrame()).toContain('[P] Copy Path (Absolute)');
          expect(lastFrame()).toContain('[R] Copy Path (Relative)');
          expect(lastFrame()).toContain('[D] Copy Current Directory');
          expect(lastFrame()).toContain('[E] Edit File');
          expect(lastFrame()).toContain('[O] Open File');
        },
      );
<<<<<<< HEAD

      // Verify 6 actions are present
      expect(lastFrame()).toContain('[C] Copy Content');
      expect(lastFrame()).toContain('[P] Copy Path (Absolute)');
      expect(lastFrame()).toContain('[R] Copy Path (Relative)');
      expect(lastFrame()).toContain('[D] Copy to Current Directory');
      expect(lastFrame()).toContain('[E] Edit File');
      expect(lastFrame()).toContain('[O] Open File');
=======
>>>>>>> f2917509
    });

    test('menu header information', async () => {
      await withCachedReadOnlyFixture(
        {
          'test-project': {
            'CLAUDE.md': '# CLAUDE.md',
          },
        },
        async (fixture) => {
          const file = createFileInfo(
            fixture.path,
            'test-project/CLAUDE.md',
            'claude-md',
          );
          const onClose = vi.fn();

          const { lastFrame } = render(
            <MenuActions file={file} onClose={onClose} />,
          );

          const output = lastFrame();
          expect(output).toContain('📋 Actions');
          expect(output).toContain('CLAUDE.md');
        },
      );
    });

    test('menu action order', async () => {
      await withCachedReadOnlyFixture(
        {
          'test-project': {
            'test.md': '# Test file',
          },
        },
        async (fixture) => {
          const file = createFileInfo(
            fixture.path,
            'test-project/test.md',
            'claude-md',
          );
          const onClose = vi.fn();

          const { lastFrame } = render(
            <MenuActions file={file} onClose={onClose} />,
          );

          const output = lastFrame();

          // Verify actions are displayed in correct order
          const copyContentIndex = output?.indexOf('[C] Copy Content') ?? -1;
          const copyAbsoluteIndex =
            output?.indexOf('[P] Copy Path (Absolute)') ?? -1;
          const copyRelativeIndex =
            output?.indexOf('[R] Copy Path (Relative)') ?? -1;
          const copyDirIndex =
            output?.indexOf('[D] Copy Current Directory') ?? -1;
          const editFileIndex = output?.indexOf('[E] Edit File') ?? -1;
          const openFileIndex = output?.indexOf('[O] Open File') ?? -1;

          expect(copyContentIndex).toBeGreaterThan(-1);
          expect(copyAbsoluteIndex).toBeGreaterThan(copyContentIndex);
          expect(copyRelativeIndex).toBeGreaterThan(copyAbsoluteIndex);
          expect(copyDirIndex).toBeGreaterThan(copyRelativeIndex);
          expect(editFileIndex).toBeGreaterThan(copyDirIndex);
          expect(openFileIndex).toBeGreaterThan(editFileIndex);
        },
      );
<<<<<<< HEAD

      const output = lastFrame();

      // Verify actions are displayed in correct order
      const copyContentIndex = output?.indexOf('[C] Copy Content') ?? -1;
      const copyAbsoluteIndex =
        output?.indexOf('[P] Copy Path (Absolute)') ?? -1;
      const copyRelativeIndex =
        output?.indexOf('[R] Copy Path (Relative)') ?? -1;
      const copyDirIndex =
        output?.indexOf('[D] Copy to Current Directory') ?? -1;
      const editFileIndex = output?.indexOf('[E] Edit File') ?? -1;
      const openFileIndex = output?.indexOf('[O] Open File') ?? -1;

      expect(copyContentIndex).toBeGreaterThan(-1);
      expect(copyAbsoluteIndex).toBeGreaterThan(copyContentIndex);
      expect(copyRelativeIndex).toBeGreaterThan(copyAbsoluteIndex);
      expect(copyDirIndex).toBeGreaterThan(copyRelativeIndex);
      expect(editFileIndex).toBeGreaterThan(copyDirIndex);
      expect(openFileIndex).toBeGreaterThan(editFileIndex);
=======
>>>>>>> f2917509
    });

    test('long file path display', async () => {
      await withCachedReadOnlyFixture(
        {
          very: {
            long: {
              path: {
                to: {
                  project: {
                    '.claude': {
                      commands: {
                        'very-long-filename.md': '# Command',
                      },
                    },
                  },
                },
              },
            },
          },
        },
        async (fixture) => {
          const file = createFileInfo(
            fixture.path,
            'very/long/path/to/project/.claude/commands/very-long-filename.md',
            'slash-command',
          );
          const onClose = vi.fn();

          const { lastFrame } = render(
            <MenuActions file={file} onClose={onClose} />,
          );

          expect(lastFrame()).toContain('very-long-filename.md');
        },
      );
    });

    test('file path with special characters display', async () => {
      await withCachedReadOnlyFixture(
        {
          'path with spaces & symbols': {
            'file with spaces & symbols.md': '# Special file',
          },
        },
        async (fixture) => {
          const file = createFileInfo(
            fixture.path,
            'path with spaces & symbols/file with spaces & symbols.md',
            'claude-md',
          );
          const onClose = vi.fn();

          const { lastFrame } = render(
            <MenuActions file={file} onClose={onClose} />,
          );

          expect(lastFrame()).toContain('file with spaces & symbols.md');
        },
      );
    });

    test('global config file display', async () => {
      await withCachedReadOnlyFixture(
        {
          '.claude': {
            'CLAUDE.md': '# Global config',
          },
        },
        async (fixture) => {
          const file = createFileInfo(
            fixture.path,
            '.claude/CLAUDE.md',
            'global-md',
          );
          const onClose = vi.fn();

          const { lastFrame } = render(
            <MenuActions file={file} onClose={onClose} />,
          );

          expect(lastFrame()).toContain('📋 Actions');
          expect(lastFrame()).toContain('CLAUDE.md');
        },
      );
    });

    test('menu layout structure', async () => {
      await withCachedReadOnlyFixture(
        {
          'test-project': {
            'test.md': '# Test',
          },
        },
        async (fixture) => {
          const file = createFileInfo(
            fixture.path,
            'test-project/test.md',
            'claude-md',
          );
          const onClose = vi.fn();

          const { lastFrame } = render(
            <MenuActions file={file} onClose={onClose} />,
          );

          const output = lastFrame();

          // Verify layout elements
          expect(output).toContain('📋 Actions');
          expect(output).toContain('► [C] Copy Content'); // Selection indicator
          expect(output).toContain('↑↓: Navigate'); // Help text
        },
      );
    });

    test('action description text verification', async () => {
      await withCachedReadOnlyFixture(
        {
          'test-project': {
            'test.md': '# Test',
          },
        },
        async (fixture) => {
          const file = createFileInfo(
            fixture.path,
            'test-project/test.md',
            'claude-md',
          );
          const onClose = vi.fn();

          const { lastFrame } = render(
            <MenuActions file={file} onClose={onClose} />,
          );

          const output = lastFrame();

          // Verify each action label
          expect(output).toContain('Copy Content');
          expect(output).toContain('Copy Path (Absolute)');
          expect(output).toContain('Copy Path (Relative)');
          expect(output).toContain('Copy Current Directory');
          expect(output).toContain('Edit File');
          expect(output).toContain('Open File');
        },
      );
<<<<<<< HEAD

      const output = lastFrame();

      // Verify each action label
      expect(output).toContain('Copy Content');
      expect(output).toContain('Copy Path (Absolute)');
      expect(output).toContain('Copy Path (Relative)');
      expect(output).toContain('Copy to Current Directory');
      expect(output).toContain('Edit File');
      expect(output).toContain('Open File');
=======
>>>>>>> f2917509
    });

    test('keyboard shortcut display', async () => {
      await withCachedReadOnlyFixture(
        {
          'test-project': {
            'test.md': '# Test',
          },
        },
        async (fixture) => {
          const file = createFileInfo(
            fixture.path,
            'test-project/test.md',
            'claude-md',
          );
          const onClose = vi.fn();

          const { lastFrame } = render(
            <MenuActions file={file} onClose={onClose} />,
          );

          const output = lastFrame();

          // Verify each action key binding
          expect(output).toContain('[C]');
          expect(output).toContain('[P]');
          expect(output).toContain('[R]');
          expect(output).toContain('[D]');
          expect(output).toContain('[E]');
          expect(output).toContain('[O]');
        },
      );
    });

    test('menu help section', async () => {
      await withCachedReadOnlyFixture(
        {
          'test-project': {
            'test.md': '# Test',
          },
        },
        async (fixture) => {
          const file = createFileInfo(
            fixture.path,
            'test-project/test.md',
            'claude-md',
          );
          const onClose = vi.fn();

          const { lastFrame } = render(
            <MenuActions file={file} onClose={onClose} />,
          );

          const output = lastFrame();

          // Verify each help text element
          expect(output).toContain('↑↓: Navigate');
          expect(output).toContain('Enter: Execute');
          expect(output).toContain('[Key]: Direct action');
          expect(output).toContain('Esc: Close');
        },
      );
    });

    test('display verification with different filenames', async () => {
      await withCachedReadOnlyFixture(
        {
          'test-project': {
            'config.md': '# Config',
            'settings.md': '# Settings',
            '.claude': {
              commands: {
                'deploy.md': '# Deploy',
              },
            },
          },
        },
        async (fixture) => {
          const files = [
            createFileInfo(fixture.path, 'test-project/config.md', 'claude-md'),
            createFileInfo(
              fixture.path,
              'test-project/settings.md',
              'claude-local-md',
            ),
            createFileInfo(
              fixture.path,
              'test-project/.claude/commands/deploy.md',
              'slash-command',
            ),
          ];

          files.forEach((file) => {
            const onClose = vi.fn();
            const { lastFrame } = render(
              <MenuActions file={file} onClose={onClose} />,
            );

            expect(lastFrame()).toContain('📋 Actions');
            // Check that the filename is displayed
            const fileName = file.path.split('/').pop();
            expect(lastFrame()).toContain(fileName);
          });
        },
      );
    });

    test('menu rendering stability', async () => {
      await withCachedReadOnlyFixture(
        {
          'test-project': {
            'file1.md': '# File 1',
            'file2.md': '# File 2',
          },
        },
        async (fixture) => {
          const file1 = createFileInfo(
            fixture.path,
            'test-project/file1.md',
            'claude-md',
          );
          const file2 = createFileInfo(
            fixture.path,
            'test-project/file2.md',
            'claude-local-md',
          );
          const onClose = vi.fn();

          const { lastFrame, rerender } = render(
            <MenuActions file={file1} onClose={onClose} />,
          );

          const output1 = lastFrame();
          expect(output1).toContain('file1.md');

          // Re-render with different file
          rerender(<MenuActions file={file2} onClose={onClose} />);

          const output2 = lastFrame();
          expect(output2).toContain('file2.md');
          expect(output2).toContain('[C] Copy Content');
        },
      );
    });

    test('keyboard interaction with menu', async () => {
      await withCachedReadOnlyFixture(
        {
          'test-project': {
            'CLAUDE.md': '# CLAUDE.md',
          },
        },
        async (fixture) => {
          const file = createFileInfo(
            fixture.path,
            'test-project/CLAUDE.md',
            'claude-md',
          );
          const onClose = vi.fn();

          const { stdin, lastFrame } = render(
            <MenuActions file={file} onClose={onClose} />,
          );

          const interaction = createTestInteraction(stdin, lastFrame);

          // Navigate down through menu items
          await interaction.navigateDown(2);

          // Verify third item is selected (Copy Path Relative)
          const output = lastFrame();
          expect(output).toContain('► [R] Copy Path (Relative)');

          // Navigate back up
          await interaction.navigateUp();

          // Wait a bit more for the state to update
          await delay(50);

          // Verify second item is selected
          const output2 = lastFrame();
          expect(output2).toContain('► [P] Copy Path (Absolute)');
        },
      );
    });

    test('shortcut key interaction', async () => {
      await withCachedReadOnlyFixture(
        {
          'test-project': {
            'test.md': '# Test',
          },
        },
        async (fixture) => {
          const file = createFileInfo(
            fixture.path,
            'test-project/test.md',
            'claude-md',
          );
          const onClose = vi.fn();

          const { stdin, lastFrame } = render(
            <MenuActions file={file} onClose={onClose} />,
          );

          // Execute shortcut directly
          stdin.write(keyboard.shortcut.c);

          // In real implementation, this would trigger the copy action
          // Here we just verify the menu displays shortcut correctly
          const output = lastFrame();
          expect(output).toContain('[C] Copy Content');
        },
      );
    });
  });
}<|MERGE_RESOLUTION|>--- conflicted
+++ resolved
@@ -52,23 +52,11 @@
           expect(lastFrame()).toContain('[C] Copy Content');
           expect(lastFrame()).toContain('[P] Copy Path (Absolute)');
           expect(lastFrame()).toContain('[R] Copy Path (Relative)');
-          expect(lastFrame()).toContain('[D] Copy Current Directory');
+          expect(lastFrame()).toContain('[D] Copy to Current Directory');
           expect(lastFrame()).toContain('[E] Edit File');
           expect(lastFrame()).toContain('[O] Open File');
         },
       );
-<<<<<<< HEAD
-
-      expect(lastFrame()).toContain('📋 Actions');
-      expect(lastFrame()).toContain('/test/CLAUDE.md');
-      expect(lastFrame()).toContain('[C] Copy Content');
-      expect(lastFrame()).toContain('[P] Copy Path (Absolute)');
-      expect(lastFrame()).toContain('[R] Copy Path (Relative)');
-      expect(lastFrame()).toContain('[D] Copy to Current Directory');
-      expect(lastFrame()).toContain('[E] Edit File');
-      expect(lastFrame()).toContain('[O] Open File');
-=======
->>>>>>> f2917509
     });
 
     test('initial selection state display', async () => {
@@ -174,22 +162,11 @@
           expect(lastFrame()).toContain('[C] Copy Content');
           expect(lastFrame()).toContain('[P] Copy Path (Absolute)');
           expect(lastFrame()).toContain('[R] Copy Path (Relative)');
-          expect(lastFrame()).toContain('[D] Copy Current Directory');
+          expect(lastFrame()).toContain('[D] Copy to Current Directory');
           expect(lastFrame()).toContain('[E] Edit File');
           expect(lastFrame()).toContain('[O] Open File');
         },
       );
-<<<<<<< HEAD
-
-      // Verify 6 actions are present
-      expect(lastFrame()).toContain('[C] Copy Content');
-      expect(lastFrame()).toContain('[P] Copy Path (Absolute)');
-      expect(lastFrame()).toContain('[R] Copy Path (Relative)');
-      expect(lastFrame()).toContain('[D] Copy to Current Directory');
-      expect(lastFrame()).toContain('[E] Edit File');
-      expect(lastFrame()).toContain('[O] Open File');
-=======
->>>>>>> f2917509
     });
 
     test('menu header information', async () => {
@@ -246,7 +223,7 @@
           const copyRelativeIndex =
             output?.indexOf('[R] Copy Path (Relative)') ?? -1;
           const copyDirIndex =
-            output?.indexOf('[D] Copy Current Directory') ?? -1;
+            output?.indexOf('[D] Copy to Current Directory') ?? -1;
           const editFileIndex = output?.indexOf('[E] Edit File') ?? -1;
           const openFileIndex = output?.indexOf('[O] Open File') ?? -1;
 
@@ -258,29 +235,6 @@
           expect(openFileIndex).toBeGreaterThan(editFileIndex);
         },
       );
-<<<<<<< HEAD
-
-      const output = lastFrame();
-
-      // Verify actions are displayed in correct order
-      const copyContentIndex = output?.indexOf('[C] Copy Content') ?? -1;
-      const copyAbsoluteIndex =
-        output?.indexOf('[P] Copy Path (Absolute)') ?? -1;
-      const copyRelativeIndex =
-        output?.indexOf('[R] Copy Path (Relative)') ?? -1;
-      const copyDirIndex =
-        output?.indexOf('[D] Copy to Current Directory') ?? -1;
-      const editFileIndex = output?.indexOf('[E] Edit File') ?? -1;
-      const openFileIndex = output?.indexOf('[O] Open File') ?? -1;
-
-      expect(copyContentIndex).toBeGreaterThan(-1);
-      expect(copyAbsoluteIndex).toBeGreaterThan(copyContentIndex);
-      expect(copyRelativeIndex).toBeGreaterThan(copyAbsoluteIndex);
-      expect(copyDirIndex).toBeGreaterThan(copyRelativeIndex);
-      expect(editFileIndex).toBeGreaterThan(copyDirIndex);
-      expect(openFileIndex).toBeGreaterThan(editFileIndex);
-=======
->>>>>>> f2917509
     });
 
     test('long file path display', async () => {
@@ -422,24 +376,11 @@
           expect(output).toContain('Copy Content');
           expect(output).toContain('Copy Path (Absolute)');
           expect(output).toContain('Copy Path (Relative)');
-          expect(output).toContain('Copy Current Directory');
+          expect(output).toContain('Copy to Current Directory');
           expect(output).toContain('Edit File');
           expect(output).toContain('Open File');
         },
       );
-<<<<<<< HEAD
-
-      const output = lastFrame();
-
-      // Verify each action label
-      expect(output).toContain('Copy Content');
-      expect(output).toContain('Copy Path (Absolute)');
-      expect(output).toContain('Copy Path (Relative)');
-      expect(output).toContain('Copy to Current Directory');
-      expect(output).toContain('Edit File');
-      expect(output).toContain('Open File');
-=======
->>>>>>> f2917509
     });
 
     test('keyboard shortcut display', async () => {
